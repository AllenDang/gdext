/*
 * Copyright (c) godot-rust; Bromeon and contributors.
 * This Source Code Form is subject to the terms of the Mozilla Public
 * License, v. 2.0. If a copy of the MPL was not distributed with this
 * file, You can obtain one at https://mozilla.org/MPL/2.0/.
 */

use std::cell::RefCell;
use std::future::Future;
use std::marker::PhantomData;
use std::panic::AssertUnwindSafe;
use std::pin::Pin;
use std::sync::Arc;
use std::task::{Context, Poll, Wake, Waker};
use std::thread::{self, LocalKey, ThreadId};

// Use pin-project-lite for safe pin projection
use pin_project_lite::pin_project;

use crate::builtin::{Callable, Variant};
use crate::private::handle_panic;

// Support for async Future with return values

use crate::classes::RefCounted;
use crate::meta::ToGodot;
use crate::obj::Gd;
#[cfg(feature = "trace")]
use crate::obj::NewGd;

/// Trait for integrating external async runtimes with gdext's async system.
///
/// This trait provides the minimal interface for pluggable async runtime support.
/// Users need to implement `create_runtime()` and `with_context()`.
///
/// # Simple Example Implementation
///
/// ```rust
/// use godot_core::task::AsyncRuntimeIntegration;
///
/// struct SimpleIntegration;
///
/// impl AsyncRuntimeIntegration for SimpleIntegration {
///     type Handle = ();
///     
///     fn create_runtime() -> Result<(Box<dyn std::any::Any + Send + Sync>, Self::Handle), String> {
///         Ok((Box::new(()), ()))
///     }
///     
///     fn with_context<R>(handle: &Self::Handle, f: impl FnOnce() -> R) -> R {
///         f()
///     }
/// }
/// ```
pub trait AsyncRuntimeIntegration: Send + Sync + 'static {
    /// Handle type for the async runtime (e.g., `tokio::runtime::Handle`)
    type Handle: Clone + Send + Sync + 'static;

    /// Create a new runtime instance and return its handle
    ///
    /// Returns a tuple of:
    /// - Boxed runtime instance (kept alive via RAII)
    /// - Handle to the runtime for context operations
    ///
    /// The runtime should be configured appropriately for Godot integration.
    /// If creation fails, return a descriptive error message.
    fn create_runtime() -> Result<(Box<dyn std::any::Any + Send + Sync>, Self::Handle), String>;

    /// Execute a closure within the runtime context
    ///
    /// This method should execute the provided closure while the runtime
    /// is current. This ensures that async operations within the closure
    /// have access to the proper runtime context (timers, I/O, etc.).
    ///
    /// For runtimes that don't need explicit context management,
    /// this can simply call the closure directly.
    fn with_context<R>(handle: &Self::Handle, f: impl FnOnce() -> R) -> R;
}

// ----------------------------------------------------------------------------------------------------------------------------------------------
// Runtime Registry - Thread-Local Only (No Global State)

/// Type alias for the context function to avoid clippy complexity warnings
type ContextFunction = Box<dyn Fn(&dyn Fn()) + Send + Sync>;

/// Runtime storage with context management - now part of thread-local storage
struct RuntimeStorage {
    /// The actual runtime instance (kept alive via RAII)
    _runtime_instance: Box<dyn std::any::Any + Send + Sync>,
    /// Function to execute closures within runtime context
    with_context: ContextFunction,
}

/// Per-thread runtime registry - avoids global state
struct ThreadLocalRuntimeRegistry {
    /// Optional runtime storage for this thread
    runtime_storage: Option<RuntimeStorage>,
    /// Whether this thread has attempted runtime registration
    registration_attempted: bool,
}

thread_local! {
    /// Thread-local runtime registry - no global state needed
    static RUNTIME_REGISTRY: RefCell<ThreadLocalRuntimeRegistry> = const { RefCell::new(ThreadLocalRuntimeRegistry {
        runtime_storage: None,
        registration_attempted: false,
    }) };
}

/// Register an async runtime integration with gdext for the current thread
///
/// This must be called before using any async functions like `#[async_func]` on this thread.
/// Each thread can have its own runtime registration.
///
/// # Errors
///
/// Returns an error if a runtime has already been registered for this thread.
///
/// # Example
///
/// ```rust,no_run
/// use godot_core::task::{AsyncRuntimeIntegration, register_runtime};
///
/// struct MyRuntimeIntegration;
///
/// impl AsyncRuntimeIntegration for MyRuntimeIntegration {
///     type Handle = ();
///     
///     fn create_runtime() -> Result<(Box<dyn std::any::Any + Send + Sync>, Self::Handle), String> {
///         Ok((Box::new(()), ()))
///     }
///     
///     fn with_context<R>(handle: &Self::Handle, f: impl FnOnce() -> R) -> R {
///         f()
///     }
/// }
///
/// // Register your runtime at application startup
/// register_runtime::<MyRuntimeIntegration>()?;
/// # Ok::<(), String>(())
/// ```
pub fn register_runtime<T: AsyncRuntimeIntegration>() -> Result<(), String> {
    RUNTIME_REGISTRY.with(|registry| {
        let mut registry = registry.borrow_mut();

        if registry.registration_attempted {
            return Err("Async runtime has already been registered for this thread".to_string());
        }

        registry.registration_attempted = true;

        // Create the runtime immediately during registration
        let (runtime_instance, handle) = T::create_runtime()?;

        // Clone the handle for the closure
        let handle_clone = handle.clone();

        // Create the storage structure with context management
        let storage = RuntimeStorage {
            _runtime_instance: runtime_instance,
            with_context: Box::new(move |f| T::with_context(&handle_clone, f)),
        };

        registry.runtime_storage = Some(storage);
        Ok(())
    })
}

/// Check if a runtime is registered for the current thread
pub fn is_runtime_registered() -> bool {
    RUNTIME_REGISTRY.with(|registry| registry.borrow().runtime_storage.is_some())
}

// ----------------------------------------------------------------------------------------------------------------------------------------------

// Enhanced Error Handling

/// Errors that can occur during async runtime operations
#[derive(Debug, Clone)]
pub enum AsyncRuntimeError {
    /// Runtime is unavailable (deinitialized or not registered)
    RuntimeUnavailable { reason: String },
    /// Task-related error (canceled, panicked, spawn failed, etc.)
    TaskError {
        task_id: Option<u64>,
        message: String,
    },
    /// Thread safety violation (MUST keep separate - critical for memory safety)
    ThreadSafetyViolation {
        expected_thread: ThreadId,
        actual_thread: ThreadId,
    },
}

impl std::fmt::Display for AsyncRuntimeError {
    fn fmt(&self, f: &mut std::fmt::Formatter<'_>) -> std::fmt::Result {
        match self {
            AsyncRuntimeError::RuntimeUnavailable { reason } => {
                write!(f, "Async runtime is unavailable: {reason}")
            }
            AsyncRuntimeError::TaskError { task_id, message } => {
                if let Some(id) = task_id {
                    write!(f, "Task {id} error: {message}")
                } else {
                    write!(f, "Task error: {message}")
                }
            }
            AsyncRuntimeError::ThreadSafetyViolation {
                expected_thread,
                actual_thread,
            } => {
                write!(f, "Thread safety violation: expected thread {expected_thread:?}, got {actual_thread:?}")
            }
        }
    }
}

impl std::error::Error for AsyncRuntimeError {}

/// Result type for async runtime operations
pub type AsyncRuntimeResult<T> = Result<T, AsyncRuntimeError>;

/// Errors that can occur when spawning tasks
#[derive(Debug, Clone)]
pub enum TaskSpawnError {
    /// Task queue is full and cannot accept more tasks
    QueueFull {
        active_tasks: usize,
        max_tasks: usize,
    },
}

impl std::fmt::Display for TaskSpawnError {
    fn fmt(&self, f: &mut std::fmt::Formatter<'_>) -> std::fmt::Result {
        match self {
            TaskSpawnError::QueueFull {
                active_tasks,
                max_tasks,
            } => {
                write!(f, "Task queue is full: {active_tasks}/{max_tasks} tasks")
            }
        }
    }
}

impl std::error::Error for TaskSpawnError {}

// ----------------------------------------------------------------------------------------------------------------------------------------------
// Public interface

/// Create a new async background task that doesn't require Send.
///
/// This function is similar to [`spawn`] but allows futures that contain non-Send types
/// like Godot objects (`Gd<T>`, `Signal`, etc.). The future will be polled on the main thread
/// where it was created.
///
/// This is the preferred function for futures that interact with Godot objects, since most
/// Godot types are not thread-safe and don't implement Send.
///
/// # Thread Safety
///
/// This function must be called from the main thread in both single-threaded and multi-threaded modes.
/// The future will always be polled on the main thread to ensure compatibility with Godot's threading model.
///
/// # Panics
///
/// Panics if:
/// - No async runtime has been registered
/// - The task queue is full and cannot accept more tasks
/// - Called from a non-main thread
///
/// # Examples
/// ```rust,no_run
/// use godot::prelude::*;
/// use godot::classes::RefCounted;
/// use godot_core::task::spawn_async_func;
/// use godot_core::obj::NewGd;
///
/// let object = RefCounted::new_gd();
/// let signal = Signal::from_object_signal(&object, "some_signal");
///
/// // Create a signal holder for the async function
/// let mut signal_holder = RefCounted::new_gd();
/// signal_holder.add_user_signal("finished");
///
/// spawn_async_func(signal_holder, async move {
///     signal.to_future::<()>().await;
///     println!("Signal received!");
/// });
/// ```
/// Unified function for spawning async functions (main public API).
///
/// This is the primary function used by the `#[async_func]` macro. It handles both void
/// and non-void async functions by automatically detecting the return type and using
/// the appropriate signal emission strategy.
///
/// # Arguments
///
/// * `signal_emitter` - The RefCounted object that will emit the "finished" signal
/// * `future` - The async function to execute
///
/// # Thread Safety
///
/// This function must be called from the main thread and the future will be polled
/// on the main thread, ensuring compatibility with Godot's threading model.
///
/// # Panics
///
/// Panics if:
/// - No async runtime has been registered
/// - The task queue is full and cannot accept more tasks
/// - Called from a non-main thread
///
/// # Examples
///
/// For non-void functions:
/// ```rust,no_run
/// use godot::classes::RefCounted;
/// use godot_core::task::spawn_async_func;
/// use godot_core::obj::NewGd;
///
/// let mut signal_holder = RefCounted::new_gd();
/// signal_holder.add_user_signal("finished");
///
/// spawn_async_func(signal_holder, async {
///     // Some async computation
///     42
/// });
/// ```
<<<<<<< HEAD
///
/// For void functions:
/// ```rust,no_run
/// use godot::classes::RefCounted;
/// use godot_core::task::spawn_async_func;
/// use godot_core::obj::NewGd;
///
/// let mut signal_holder = RefCounted::new_gd();
/// signal_holder.add_user_signal("finished");
///
/// spawn_async_func(signal_holder, async {
///     // Some async computation with no return value
///     println!("Task completed");
/// });
/// ```
pub fn spawn_async_func<F, R>(signal_emitter: Gd<RefCounted>, future: F)
where
    F: Future<Output = R> + 'static,
    R: ToGodot + 'static,
{
    // Check if runtime is registered
    if !is_runtime_registered() {
        panic!("No async runtime has been registered. Call gdext::task::register_runtime() before using async functions.");
    }

    // Must be called from the main thread since Godot objects are not thread-safe
    if !crate::init::is_main_thread() {
        panic!("Async tasks can only be spawned on the main thread. Expected thread: {:?}, current thread: {:?}", 
               crate::init::main_thread_id(), std::thread::current().id());
    }

    let godot_waker = ASYNC_RUNTIME.with_runtime_mut(|rt| {
        // Create a wrapper that will emit the signal when complete
        let result_future = SignalEmittingFuture {
            inner: future,
            signal_emitter,
            _phantom: PhantomData,
            creation_thread: std::thread::current().id(),
        };

        // Spawn the signal-emitting future using non-Send mechanism
        let task_handle = rt
            .add_task_non_send(Box::pin(result_future))
            .unwrap_or_else(|spawn_error| panic!("Failed to spawn task: {spawn_error}"));

        // Create waker to trigger initial poll
        Arc::new(GodotWaker::new(
            task_handle.index as usize,
            task_handle.id as u64,
            std::thread::current().id(),
        ))
    });

    // Trigger initial poll
    poll_future(godot_waker);
}
=======
#[doc(alias = "async")]
pub fn spawn(future: impl Future<Output = ()> + 'static) -> TaskHandle {
    // Spawning new tasks is only allowed on the main thread for now.
    // We can not accept Sync + Send futures since all object references (i.e. Gd<T>) are not thread-safe. So a future has to remain on the
    // same thread it was created on. Godots signals on the other hand can be emitted on any thread, so it can't be guaranteed on which thread
    // a future will be polled.
    // By limiting async tasks to the main thread we can redirect all signal callbacks back to the main thread via `call_deferred`.
    //
    // Once thread-safe futures are possible the restriction can be lifted.
    assert!(
        crate::init::is_main_thread(),
        "godot_task() can only be used on the main thread"
    );
>>>>>>> bf3f1d54

// ----------------------------------------------------------------------------------------------------------------------------------------------
// Testing-only functions (only available with trace feature)

#[cfg(feature = "trace")]
/// Create a new async background task that doesn't require Send (for testing).
///
/// This function is only available when the `trace` feature is enabled and is used
/// for testing purposes. It allows futures that contain non-Send types like Godot
/// objects (`Gd<T>`, `Signal`, etc.). The future will be polled on the main thread.
///
/// # Thread Safety
///
/// This function must be called from the main thread and the future will be polled
/// on the main thread, ensuring compatibility with Godot's threading model.
///
/// # Panics
///
/// Panics if:
/// - No async runtime has been registered
/// - The task queue is full and cannot accept more tasks
/// - Called from a non-main thread
pub fn spawn_local(future: impl Future<Output = ()> + 'static) -> TaskHandle {
    // Check if runtime is registered
    if !is_runtime_registered() {
        panic!("No async runtime has been registered. Call gdext::task::register_runtime() before using async functions.");
    }

    // Must be called from the main thread since Godot objects are not thread-safe
    if !crate::init::is_main_thread() {
        panic!("Async tasks can only be spawned on the main thread. Expected thread: {:?}, current thread: {:?}", 
               crate::init::main_thread_id(), std::thread::current().id());
    }

    // Batch both task creation and initial waker setup in single thread-local access
    let (task_handle, godot_waker) = ASYNC_RUNTIME.with_runtime_mut(move |rt| {
        // Let add_task_non_send handle the boxing to avoid premature allocation
        let task_handle = rt
            .add_task_non_send(future) // Pass unboxed future
            .unwrap_or_else(|spawn_error| panic!("Failed to spawn task: {spawn_error}"));

        // Create waker immediately while we have runtime access
        let godot_waker = Arc::new(GodotWaker::new(
            task_handle.index as usize,
            task_handle.id as u64,
            thread::current().id(),
        ));

        (task_handle, godot_waker)
    });

    poll_future(godot_waker);
    task_handle
}

#[cfg(feature = "trace")]
/// Spawn an async task that returns a value (for testing).
///
/// This function is only available when the `trace` feature is enabled and is used
/// for testing purposes. It returns a [`Gd<RefCounted>`] that can be directly
/// awaited in GDScript. When the async task completes, the object emits a
/// `finished` signal with the result.
///
/// # Thread Safety
///
/// This function must be called from the main thread and the future will be polled
/// on the main thread, ensuring compatibility with Godot's threading model.
///
/// # Panics
///
/// Panics if:
/// - No async runtime has been registered
/// - The task queue is full and cannot accept more tasks
/// - Called from a non-main thread
pub fn spawn_with_result<F, R>(future: F) -> Gd<RefCounted>
where
    F: Future<Output = R> + 'static,
    R: ToGodot + 'static,
{
    // Check if runtime is registered
    if !is_runtime_registered() {
        panic!("No async runtime has been registered. Call gdext::task::register_runtime() before using async functions.");
    }

    // Must be called from the main thread since Godot objects are not thread-safe
    if !crate::init::is_main_thread() {
        panic!("Async tasks can only be spawned on the main thread. Expected thread: {:?}, current thread: {:?}", 
               crate::init::main_thread_id(), std::thread::current().id());
    }

    // Create a RefCounted object that will emit the completion signal
    let mut signal_emitter = RefCounted::new_gd();

    // Add a user-defined signal that takes a Variant parameter
    signal_emitter.add_user_signal("finished");

    // Use the unified API internally
    spawn_async_func(signal_emitter.clone(), future);
    signal_emitter
}

/// Handle for an active background task.
///
/// This handle provides introspection into the current state of the task, as well as providing a way to cancel it.
///
/// The associated task will **not** be canceled if this handle is dropped.
pub struct TaskHandle {
    // Pack index and id for better cache efficiency
    // Most systems won't need more than 32-bit task indices
    index: u32,
    id: u32,
    // More efficient !Send/!Sync marker
    _not_send_sync: std::cell::Cell<()>,
}

impl TaskHandle {
    fn new(index: usize, id: u64) -> Self {
        // Ensure we don't overflow the packed format
        // In practice, these should never be hit for reasonable usage
        assert!(index <= u32::MAX as usize, "Task index overflow: {index}");
        assert!(id <= u32::MAX as u64, "Task ID overflow: {id}");

        Self {
            index: index as u32,
            id: id as u32,
            _not_send_sync: std::cell::Cell::new(()),
        }
    }

    /// Cancels the task if it is still pending and does nothing if it is already completed.
    ///
    /// Returns Ok(()) if the task was successfully canceled or was already completed.
    /// Returns Err if the runtime has been deinitialized.
    pub fn cancel(self) -> AsyncRuntimeResult<()> {
        ASYNC_RUNTIME.with_runtime_mut(|rt| {
            let Some(task) = rt.task_storage.tasks.get(self.index as usize) else {
                return Err(AsyncRuntimeError::RuntimeUnavailable {
                    reason: "Runtime deinitialized".to_string(),
                });
            };

            let alive = match task.value {
                FutureSlotState::Gone => false,
                FutureSlotState::Pending(_) => task.id == self.id as u64,
            };

            if alive {
                rt.clear_task(self.index as usize);
            }

            Ok(())
        })
    }

    /// Synchronously checks if the task is still pending or has already completed.
    ///
    /// Returns Ok(true) if the task is still pending, Ok(false) if completed.
    /// Returns Err if the runtime has been deinitialized.
    pub fn is_pending(&self) -> AsyncRuntimeResult<bool> {
        ASYNC_RUNTIME.with_runtime(|rt| {
            let slot = rt.task_storage.tasks.get(self.index as usize).ok_or(
                AsyncRuntimeError::RuntimeUnavailable {
                    reason: "Runtime deinitialized".to_string(),
                },
            )?;

            if slot.id != self.id as u64 {
                return Ok(false);
            }

            Ok(matches!(slot.value, FutureSlotState::Pending(_)))
        })
    }

    /// Get the task ID for debugging purposes
    pub fn task_id(&self) -> u64 {
        self.id as u64
    }

    /// Get the task index for debugging purposes
    pub fn task_index(&self) -> usize {
        self.index as usize
    }
}

// ----------------------------------------------------------------------------------------------------------------------------------------------
// Async Runtime

const ASYNC_RUNTIME_DEINIT_PANIC_MESSAGE: &str = "The async runtime is being accessed after it has been deinitialized. This should not be possible and is most likely a bug.";

thread_local! {
    /// The thread local is only initialized the first time it's used. This means the async runtime won't be allocated until a task is
    /// spawned.
    static ASYNC_RUNTIME: RefCell<Option<AsyncRuntime>> = RefCell::new(Some(AsyncRuntime::new()));
}

/// Simplified lifecycle management for godot engine integration
///
/// Note: The original lifecycle module contained extensive monitoring and integration
/// features that were designed for:
/// - RuntimeLifecycleState enum: Designed for state tracking during complex initialization
/// - get_runtime_state/initialize_runtime: Designed for explicit lifecycle management
/// - on_frame_update/health_check: Designed for runtime monitoring and diagnostics
/// - engine_integration submodule: Designed for hooking into Godot's lifecycle events
///
/// These were removed because the current implementation uses:
/// - Lazy initialization (runtime created on first use)
/// - Simple cleanup on engine shutdown
/// - No need for complex state tracking or health monitoring
///
/// Only the essential cleanup function remains.
pub mod lifecycle {
    use super::*;

    /// Begin shutdown of the async runtime
    ///
    /// Returns the number of tasks that were canceled during shutdown
    pub fn begin_shutdown() -> usize {
        ASYNC_RUNTIME.with(|runtime| {
            if let Some(mut rt) = runtime.borrow_mut().take() {
                let task_count = rt.task_storage.get_active_task_count();

                // Note: task_count tasks were canceled during shutdown

                // Clear all components
                rt.clear_all();

                // Drop the runtime to free resources
                drop(rt);

                task_count
            } else {
                0
            }
        })
    }
}

/// Will be called during engine shutdown.
///
/// We have to drop all the remaining Futures during engine shutdown. This avoids them being dropped at process termination where they would
/// try to access engine resources, which leads to SEGFAULTs.
pub(crate) fn cleanup() {
    let _canceled_tasks = lifecycle::begin_shutdown();
    // Note: _canceled_tasks tasks were canceled during engine shutdown
}

#[cfg(feature = "trace")]
pub fn has_godot_task_panicked(task_handle: TaskHandle) -> bool {
    ASYNC_RUNTIME.with_runtime(|rt| rt.has_task_panicked(task_handle.id as u64))
}

/// The current state of a future inside the async runtime.
enum FutureSlotState<T> {
    /// Slot was previously occupied but the future has been canceled or the slot reused.
    Gone,
    /// Slot contains a pending future.
    Pending(T),
}

/// Wrapper around a future that is being stored in the async runtime.
///
/// This wrapper contains additional metadata for the async runtime.
struct FutureSlot<T> {
    value: FutureSlotState<T>,
    id: u64,
}

impl<T> FutureSlot<T> {
    /// Create a new slot with a pending future.
    fn pending(id: u64, value: T) -> Self {
        Self {
            value: FutureSlotState::Pending(value),
            id,
        }
    }

    /// Checks if the future slot has become unoccupied due to a future completing.
    fn is_empty(&self) -> bool {
        matches!(self.value, FutureSlotState::Gone)
    }

    /// Drop the future from this slot.
    ///
    /// This transitions the slot into the [`FutureSlotState::Gone`] state.
    fn clear(&mut self) {
        self.value = FutureSlotState::Gone;
    }
}

/// Simplified task storage with basic backpressure
const MAX_CONCURRENT_TASKS: usize = 1000;

/// Separated concerns for better architecture
///
/// Task limits and backpressure configuration
#[derive(Debug, Clone)]
pub struct TaskLimits {
    /// Maximum number of concurrent tasks allowed
    pub max_concurrent_tasks: usize,
}

impl Default for TaskLimits {
    fn default() -> Self {
        Self {
            max_concurrent_tasks: MAX_CONCURRENT_TASKS,
        }
    }
}

/// Optimized future storage that minimizes boxing overhead
/// Uses a unified approach to avoid enum discrimination
struct FutureStorage {
    /// Unified storage for both Send and non-Send futures
    /// The Send bound is erased at the type level since all futures
    /// will be polled on the main thread anyway
    inner: Pin<Box<dyn Future<Output = ()> + 'static>>,
}

impl FutureStorage {
    /// Create storage for a non-Send future - avoids double boxing  
    fn new_local<F>(future: F) -> Self
    where
        F: Future<Output = ()> + 'static,
    {
        Self {
            inner: Box::pin(future),
        }
    }

    /// Poll the stored future - no enum matching overhead
    fn poll(&mut self, cx: &mut Context<'_>) -> Poll<()> {
        self.inner.as_mut().poll(cx)
    }
}

/// Simplified task storage component
struct TaskStorage {
    tasks: Vec<FutureSlot<FutureStorage>>,
    /// O(1) free slot tracking - indices of available slots
    free_slots: Vec<usize>,
    next_task_id: u64,
    limits: TaskLimits,
}

impl Default for TaskStorage {
    fn default() -> Self {
        Self::new()
    }
}

impl TaskStorage {
    fn new() -> Self {
        Self::with_limits(TaskLimits::default())
    }

    fn with_limits(limits: TaskLimits) -> Self {
        Self {
            tasks: Vec::new(),
            free_slots: Vec::new(),
            next_task_id: 0,
            limits,
        }
    }

    /// Get the next task ID
    fn next_id(&mut self) -> u64 {
        let id = self.next_task_id;
        self.next_task_id += 1;
        id
    }

    /// Store a new non-Send async task
    fn store_local_task<F>(&mut self, future: F) -> Result<TaskHandle, TaskSpawnError>
    where
        F: Future<Output = ()> + 'static,
    {
        let active_tasks = self.get_active_task_count();

        if active_tasks >= self.limits.max_concurrent_tasks {
            return Err(TaskSpawnError::QueueFull {
                active_tasks,
                max_tasks: self.limits.max_concurrent_tasks,
            });
        }

        let id = self.next_id();
        let storage = FutureStorage::new_local(future);
        self.schedule_task_optimized(id, storage)
    }

    /// O(1) slot allocation using free list
    fn schedule_task_optimized(
        &mut self,
        id: u64,
        storage: FutureStorage,
    ) -> Result<TaskHandle, TaskSpawnError> {
        let index = if let Some(free_index) = self.free_slots.pop() {
            // Reuse a free slot - O(1)
            self.tasks[free_index] = FutureSlot::pending(id, storage);
            free_index
        } else {
            // Allocate new slot - amortized O(1)
            let new_index = self.tasks.len();
            self.tasks.push(FutureSlot::pending(id, storage));
            new_index
        };

        Ok(TaskHandle::new(index, id))
    }

    /// Get the count of active (non-empty) tasks
    fn get_active_task_count(&self) -> usize {
        self.tasks.len() - self.free_slots.len()
    }

    /// Remove a future from storage - O(1)
    fn clear_task(&mut self, index: usize) {
        if let Some(slot) = self.tasks.get_mut(index) {
            if !slot.is_empty() {
                slot.clear();
                self.free_slots.push(index);
            }
        }
    }

    /// Clear all tasks
    fn clear_all(&mut self) {
        self.tasks.clear();
        self.free_slots.clear();
    }
}

/// Simplified async runtime
struct AsyncRuntime {
    task_storage: TaskStorage,
    #[cfg(feature = "trace")]
    panicked_tasks: std::collections::HashSet<u64>,
}

impl Default for AsyncRuntime {
    fn default() -> Self {
        Self::new()
    }
}

// Use pin-project-lite for safe pin projection
pin_project! {
    /// Wrapper for futures that emits a signal when the future completes
    ///
    /// # Thread Safety
    ///
    /// This future ensures that signal emission always happens on the main thread
    /// via call_deferred, maintaining Godot's threading model.
    struct SignalEmittingFuture<F, R> {
        #[pin]
        inner: F,
        signal_emitter: Gd<RefCounted>,
        _phantom: PhantomData<R>,
        creation_thread: ThreadId,
    }
}

pin_project! {
    /// Wrapper for futures that emits a completion signal (for void methods)
    ///
    /// Similar to `SignalEmittingFuture` but designed for futures that return `()`.
    /// Only emits completion signal without any result parameter.
    ///
    /// # Thread Safety
    ///
    /// This future ensures that signal emission always happens on the main thread
    /// via call_deferred, maintaining Godot's threading model.
    struct CompletionSignalFuture<F> {
        #[pin]
        inner: F,
        signal_emitter: Gd<RefCounted>,
        creation_thread: ThreadId,
    }
}

impl<F, R> Future for SignalEmittingFuture<F, R>
where
    F: Future<Output = R>,
    R: ToGodot + 'static,
{
    type Output = ();

    fn poll(self: Pin<&mut Self>, cx: &mut Context<'_>) -> Poll<Self::Output> {
        // Safe pin projection using pin-project-lite
        let this = self.project();

        // CRITICAL: Thread safety validation - must be fatal
        let current_thread = thread::current().id();
        if *this.creation_thread != current_thread {
            let error = AsyncRuntimeError::ThreadSafetyViolation {
                expected_thread: *this.creation_thread,
                actual_thread: current_thread,
            };

            eprintln!("FATAL: {error}");
            eprintln!("SignalEmittingFuture with Gd<RefCounted> cannot be accessed from different threads!");
            eprintln!(
                "This would cause memory corruption. Future created on {:?}, polled on {:?}.",
                this.creation_thread, current_thread
            );

            // MUST panic to prevent memory corruption - Godot objects are not thread-safe
            panic!("Thread safety violation in SignalEmittingFuture: {error}");
        }

        match this.inner.poll(cx) {
            Poll::Ready(result) => {
                // Convert the result to Variant and emit the completion signal
                let variant_result = result.to_variant();

                // Use call_deferred to ensure signal emission happens on the main thread
                let mut signal_emitter = this.signal_emitter.clone();
                let variant_result_clone = variant_result.clone();
                let creation_thread_id = *this.creation_thread;

                let callable = Callable::from_local_fn("emit_finished_signal", move |_args| {
                    // CRITICAL: Thread safety validation - signal emission must be on correct thread
                    let emission_thread = thread::current().id();
                    if creation_thread_id != emission_thread {
                        let error = AsyncRuntimeError::ThreadSafetyViolation {
                            expected_thread: creation_thread_id,
                            actual_thread: emission_thread,
                        };

                        eprintln!("FATAL: {error}");
                        eprintln!(
                            "Signal emission must happen on the same thread as future creation!"
                        );
                        eprintln!("This would cause memory corruption with Gd<RefCounted>. Created on {creation_thread_id:?}, emitting on {emission_thread:?}");

                        // MUST panic to prevent memory corruption - signal_emitter is not thread-safe
                        panic!("Thread safety violation in signal emission: {error}");
                    }

                    // Enhanced error handling for signal emission
                    match std::panic::catch_unwind(std::panic::AssertUnwindSafe(|| {
                        signal_emitter.emit_signal("finished", &[variant_result_clone.clone()]);
                    })) {
                        Ok(()) => Ok(Variant::nil()),
                        Err(panic_err) => {
                            let error_msg = if let Some(s) = panic_err.downcast_ref::<String>() {
                                s.clone()
                            } else if let Some(s) = panic_err.downcast_ref::<&str>() {
                                s.to_string()
                            } else {
                                "Unknown panic during signal emission".to_string()
                            };

                            eprintln!("Warning: Signal emission failed: {error_msg}");
                            Ok(Variant::nil())
                        }
                    }
                });

                callable.call_deferred(&[]);
                Poll::Ready(())
            }
            Poll::Pending => Poll::Pending,
        }
    }
}

impl AsyncRuntime {
    fn new() -> Self {
        Self {
            task_storage: TaskStorage::new(),
            #[cfg(feature = "trace")]
            panicked_tasks: std::collections::HashSet::new(),
        }
    }

    /// Store a new async task in the runtime (for futures that are not Send)
    /// This is used for Godot integration where Gd<T> objects are not Send
    fn add_task_non_send<F>(&mut self, future: F) -> Result<TaskHandle, TaskSpawnError>
    where
        F: Future<Output = ()> + 'static,
    {
        self.task_storage.store_local_task(future)
    }

    /// Remove a future from the storage
    fn clear_task(&mut self, index: usize) {
        self.task_storage.clear_task(index);
    }

    /// Track that a future caused a panic
    #[cfg(feature = "trace")]
    fn track_panic(&mut self, task_id: u64) {
        self.panicked_tasks.insert(task_id);
    }

    /// Check if a task has panicked
    #[cfg(feature = "trace")]
    fn has_task_panicked(&self, task_id: u64) -> bool {
        self.panicked_tasks.contains(&task_id)
    }

    /// Clear all data
    fn clear_all(&mut self) {
        self.task_storage.clear_all();
        #[cfg(feature = "trace")]
        self.panicked_tasks.clear();
    }

    /// Poll a future in place without breaking the pin invariant
    /// This safely polls the future while it remains in storage
    fn poll_task_in_place(
        &mut self,
        index: usize,
        id: u64,
        cx: &mut Context<'_>,
    ) -> Result<Poll<()>, AsyncRuntimeError> {
        let slot = self.task_storage.tasks.get_mut(index).ok_or(
            AsyncRuntimeError::RuntimeUnavailable {
                reason: "Runtime deinitialized".to_string(),
            },
        )?;

        // Check if the task ID matches and is in the right state
        if slot.id != id {
            return Err(AsyncRuntimeError::TaskError {
                task_id: Some(id),
                message: "Task ID mismatch".to_string(),
            });
        }

        match &mut slot.value {
            FutureSlotState::Gone => Err(AsyncRuntimeError::TaskError {
                task_id: Some(id),
                message: "Task already completed".to_string(),
            }),
            FutureSlotState::Pending(future_storage) => {
                // Mark as polling to prevent reentrant polling, but don't move the future
                let old_id = slot.id;
                slot.id = u64::MAX; // Special marker for "currently polling"

                // Poll the future directly using the unified storage - no enum matching!
                let poll_result = future_storage.poll(cx);

                // Handle the result and restore appropriate state
                match poll_result {
                    Poll::Pending => {
                        // Restore the original ID - future is still pending
                        slot.id = old_id;
                        Ok(Poll::Pending)
                    }
                    Poll::Ready(()) => {
                        // Task completed, mark as gone
                        slot.value = FutureSlotState::Gone;
                        slot.id = old_id; // Restore ID for consistency

                        Ok(Poll::Ready(()))
                    }
                }
            }
        }
    }
}

impl<F> Future for CompletionSignalFuture<F>
where
    F: Future<Output = ()>,
{
    type Output = ();

    fn poll(self: Pin<&mut Self>, cx: &mut Context<'_>) -> Poll<Self::Output> {
        // Safe pin projection using pin-project-lite
        let this = self.project();

        // CRITICAL: Thread safety validation - must be fatal
        let current_thread = thread::current().id();
        if *this.creation_thread != current_thread {
            let error = AsyncRuntimeError::ThreadSafetyViolation {
                expected_thread: *this.creation_thread,
                actual_thread: current_thread,
            };

            eprintln!("FATAL: {error}");
            eprintln!("CompletionSignalFuture with Gd<RefCounted> cannot be accessed from different threads!");
            eprintln!(
                "This would cause memory corruption. Future created on {:?}, polled on {:?}.",
                this.creation_thread, current_thread
            );

            // MUST panic to prevent memory corruption - Godot objects are not thread-safe
            panic!("Thread safety violation in CompletionSignalFuture: {error}");
        }

        match this.inner.poll(cx) {
            Poll::Ready(()) => {
                // For void methods, just emit completion signal without parameters
                let mut signal_emitter = this.signal_emitter.clone();
                let creation_thread_id = *this.creation_thread;

                let callable = Callable::from_local_fn("emit_completion_signal", move |_args| {
                    // CRITICAL: Thread safety validation - signal emission must be on correct thread
                    let emission_thread = thread::current().id();
                    if creation_thread_id != emission_thread {
                        let error = AsyncRuntimeError::ThreadSafetyViolation {
                            expected_thread: creation_thread_id,
                            actual_thread: emission_thread,
                        };

                        eprintln!("FATAL: {error}");
                        eprintln!(
                            "Completion signal emission must happen on the same thread as future creation!"
                        );
                        eprintln!("This would cause memory corruption with Gd<RefCounted>. Created on {creation_thread_id:?}, emitting on {emission_thread:?}");

                        // MUST panic to prevent memory corruption - signal_emitter is not thread-safe
                        panic!("Thread safety violation in completion signal emission: {error}");
                    }

                    // Enhanced error handling for signal emission
                    match std::panic::catch_unwind(std::panic::AssertUnwindSafe(|| {
                        signal_emitter.emit_signal("finished", &[]);
                    })) {
                        Ok(()) => Ok(Variant::nil()),
                        Err(panic_err) => {
                            let error_msg = if let Some(s) = panic_err.downcast_ref::<String>() {
                                s.clone()
                            } else if let Some(s) = panic_err.downcast_ref::<&str>() {
                                s.to_string()
                            } else {
                                "Unknown panic during completion signal emission".to_string()
                            };

                            eprintln!("Warning: Completion signal emission failed: {error_msg}");
                            Ok(Variant::nil())
                        }
                    }
                });

                callable.call_deferred(&[]);
                Poll::Ready(())
            }
            Poll::Pending => Poll::Pending,
        }
    }
}

trait WithRuntime {
    fn with_runtime<R>(&'static self, f: impl FnOnce(&AsyncRuntime) -> R) -> R;
    fn with_runtime_mut<R>(&'static self, f: impl FnOnce(&mut AsyncRuntime) -> R) -> R;
}

impl WithRuntime for LocalKey<RefCell<Option<AsyncRuntime>>> {
    fn with_runtime<R>(&'static self, f: impl FnOnce(&AsyncRuntime) -> R) -> R {
        self.with_borrow(|rt| {
            let rt_ref = rt.as_ref().expect(ASYNC_RUNTIME_DEINIT_PANIC_MESSAGE);

            f(rt_ref)
        })
    }

    fn with_runtime_mut<R>(&'static self, f: impl FnOnce(&mut AsyncRuntime) -> R) -> R {
        self.with_borrow_mut(|rt| {
            let rt_ref = rt.as_mut().expect(ASYNC_RUNTIME_DEINIT_PANIC_MESSAGE);

            f(rt_ref)
        })
    }
}

/// Use a godot waker to poll it's associated future.
///
/// This version avoids cloning the Arc when we already have ownership.
///
/// # Panics
/// - If called from a thread other than the main-thread.
fn poll_future(godot_waker: Arc<GodotWaker>) {
    let current_thread = thread::current().id();

    // Enhanced thread safety check with better error reporting
    if godot_waker.thread_id != current_thread {
        let error = AsyncRuntimeError::ThreadSafetyViolation {
            expected_thread: godot_waker.thread_id,
            actual_thread: current_thread,
        };

        // Log the error before panicking
        eprintln!("FATAL: {error}");

        // Still panic for safety, but with better error message
        panic!("Thread safety violation in async runtime: {error}");
    }

    // OPTIMIZATION: Extract values before creating Waker to avoid referencing after move
    let task_id = godot_waker.task_id;
    let runtime_index = godot_waker.runtime_index;
    let error_context = || format!("Godot async task failed (task_id: {task_id})");

    // Convert Arc<GodotWaker> to Waker (consumes the Arc without cloning)
    let waker = Waker::from(godot_waker);
    let mut ctx = Context::from_waker(&waker);

    // Poll the future safely in place within the runtime context
    let poll_result = RUNTIME_REGISTRY.with(|registry| {
        let registry = registry.borrow();

        if let Some(storage) = &registry.runtime_storage {
            // Poll within the runtime context for proper tokio/async-std support
            let result = std::cell::RefCell::new(None);
            let ctx_ref = std::cell::RefCell::new(Some(ctx));

            (storage.with_context)(&|| {
                let mut ctx = ctx_ref
                    .borrow_mut()
                    .take()
                    .expect("Context should be available");

                let poll_result = ASYNC_RUNTIME.with_runtime_mut(|rt| {
                    handle_panic(
                        error_context,
                        AssertUnwindSafe(|| {
                            rt.poll_task_in_place(runtime_index, task_id, &mut ctx)
                        }),
                    )
                });

                *result.borrow_mut() = Some(poll_result);
            });

            result.into_inner().expect("Result should have been set")
        } else {
            // Fallback: direct polling without runtime context
            drop(registry); // Release the borrow before calling ASYNC_RUNTIME
            ASYNC_RUNTIME.with_runtime_mut(|rt| {
                handle_panic(
                    error_context,
                    AssertUnwindSafe(|| rt.poll_task_in_place(runtime_index, task_id, &mut ctx)),
                )
            })
        }
    });

    // Handle the result
    match poll_result {
        Ok(Ok(Poll::Ready(()))) => {
            // Task completed successfully - cleanup is handled by poll_task_in_place
        }
        Ok(Ok(Poll::Pending)) => {
            // Task is still pending - continue waiting
        }
        Ok(Err(async_error)) => {
            // Task had an error (canceled, invalid state, etc.)
            eprintln!("Async task error: {async_error}");

            // Clear the task slot for cleanup
            ASYNC_RUNTIME.with_runtime_mut(|rt| {
                rt.clear_task(runtime_index);
            });
        }
        Err(_panic_payload) => {
            // Task panicked during polling
            let error = AsyncRuntimeError::TaskError {
                task_id: Some(task_id),
                message: "Task panicked during polling".to_string(),
            };

            eprintln!("Error: {error}");

            ASYNC_RUNTIME.with_runtime_mut(|rt| {
                #[cfg(feature = "trace")]
                rt.track_panic(task_id);
                rt.clear_task(runtime_index);
            });
        }
    }
}

/// Implementation of a [`Waker`] to poll futures with the engine.
struct GodotWaker {
    runtime_index: usize,
    task_id: u64,
    thread_id: ThreadId,
}

impl GodotWaker {
    fn new(index: usize, task_id: u64, thread_id: ThreadId) -> Self {
        Self {
            runtime_index: index,
            thread_id,
            task_id,
        }
    }
}

// Uses a deferred callable to poll the associated future, i.e. at the end of the current frame.
impl Wake for GodotWaker {
    fn wake(self: Arc<Self>) {
        let mut waker = Some(self);

        /// Enforce the passed closure is generic over its lifetime. The compiler gets confused about the livetime of the argument otherwise.
        /// This appears to be a common issue: https://github.com/rust-lang/rust/issues/89976
        fn callback_type_hint<F>(f: F) -> F
        where
            F: for<'a> FnMut(&'a [&Variant]) -> Result<Variant, ()>,
        {
            f
        }

        #[cfg(not(feature = "experimental-threads"))]
        let create_callable = Callable::from_local_fn;

        #[cfg(feature = "experimental-threads")]
        let create_callable = Callable::from_sync_fn;

        let callable = create_callable(
            "GodotWaker::wake",
            callback_type_hint(move |_args| {
                poll_future(waker.take().expect("Callable will never be called again"));
                Ok(Variant::nil())
            }),
        );

        // Schedule waker to poll the Future at the end of the frame.
        callable.call_deferred(&[]);
    }
}<|MERGE_RESOLUTION|>--- conflicted
+++ resolved
@@ -248,143 +248,6 @@
 // ----------------------------------------------------------------------------------------------------------------------------------------------
 // Public interface
 
-/// Create a new async background task that doesn't require Send.
-///
-/// This function is similar to [`spawn`] but allows futures that contain non-Send types
-/// like Godot objects (`Gd<T>`, `Signal`, etc.). The future will be polled on the main thread
-/// where it was created.
-///
-/// This is the preferred function for futures that interact with Godot objects, since most
-/// Godot types are not thread-safe and don't implement Send.
-///
-/// # Thread Safety
-///
-/// This function must be called from the main thread in both single-threaded and multi-threaded modes.
-/// The future will always be polled on the main thread to ensure compatibility with Godot's threading model.
-///
-/// # Panics
-///
-/// Panics if:
-/// - No async runtime has been registered
-/// - The task queue is full and cannot accept more tasks
-/// - Called from a non-main thread
-///
-/// # Examples
-/// ```rust,no_run
-/// use godot::prelude::*;
-/// use godot::classes::RefCounted;
-/// use godot_core::task::spawn_async_func;
-/// use godot_core::obj::NewGd;
-///
-/// let object = RefCounted::new_gd();
-/// let signal = Signal::from_object_signal(&object, "some_signal");
-///
-/// // Create a signal holder for the async function
-/// let mut signal_holder = RefCounted::new_gd();
-/// signal_holder.add_user_signal("finished");
-///
-/// spawn_async_func(signal_holder, async move {
-///     signal.to_future::<()>().await;
-///     println!("Signal received!");
-/// });
-/// ```
-/// Unified function for spawning async functions (main public API).
-///
-/// This is the primary function used by the `#[async_func]` macro. It handles both void
-/// and non-void async functions by automatically detecting the return type and using
-/// the appropriate signal emission strategy.
-///
-/// # Arguments
-///
-/// * `signal_emitter` - The RefCounted object that will emit the "finished" signal
-/// * `future` - The async function to execute
-///
-/// # Thread Safety
-///
-/// This function must be called from the main thread and the future will be polled
-/// on the main thread, ensuring compatibility with Godot's threading model.
-///
-/// # Panics
-///
-/// Panics if:
-/// - No async runtime has been registered
-/// - The task queue is full and cannot accept more tasks
-/// - Called from a non-main thread
-///
-/// # Examples
-///
-/// For non-void functions:
-/// ```rust,no_run
-/// use godot::classes::RefCounted;
-/// use godot_core::task::spawn_async_func;
-/// use godot_core::obj::NewGd;
-///
-/// let mut signal_holder = RefCounted::new_gd();
-/// signal_holder.add_user_signal("finished");
-///
-/// spawn_async_func(signal_holder, async {
-///     // Some async computation
-///     42
-/// });
-/// ```
-<<<<<<< HEAD
-///
-/// For void functions:
-/// ```rust,no_run
-/// use godot::classes::RefCounted;
-/// use godot_core::task::spawn_async_func;
-/// use godot_core::obj::NewGd;
-///
-/// let mut signal_holder = RefCounted::new_gd();
-/// signal_holder.add_user_signal("finished");
-///
-/// spawn_async_func(signal_holder, async {
-///     // Some async computation with no return value
-///     println!("Task completed");
-/// });
-/// ```
-pub fn spawn_async_func<F, R>(signal_emitter: Gd<RefCounted>, future: F)
-where
-    F: Future<Output = R> + 'static,
-    R: ToGodot + 'static,
-{
-    // Check if runtime is registered
-    if !is_runtime_registered() {
-        panic!("No async runtime has been registered. Call gdext::task::register_runtime() before using async functions.");
-    }
-
-    // Must be called from the main thread since Godot objects are not thread-safe
-    if !crate::init::is_main_thread() {
-        panic!("Async tasks can only be spawned on the main thread. Expected thread: {:?}, current thread: {:?}", 
-               crate::init::main_thread_id(), std::thread::current().id());
-    }
-
-    let godot_waker = ASYNC_RUNTIME.with_runtime_mut(|rt| {
-        // Create a wrapper that will emit the signal when complete
-        let result_future = SignalEmittingFuture {
-            inner: future,
-            signal_emitter,
-            _phantom: PhantomData,
-            creation_thread: std::thread::current().id(),
-        };
-
-        // Spawn the signal-emitting future using non-Send mechanism
-        let task_handle = rt
-            .add_task_non_send(Box::pin(result_future))
-            .unwrap_or_else(|spawn_error| panic!("Failed to spawn task: {spawn_error}"));
-
-        // Create waker to trigger initial poll
-        Arc::new(GodotWaker::new(
-            task_handle.index as usize,
-            task_handle.id as u64,
-            std::thread::current().id(),
-        ))
-    });
-
-    // Trigger initial poll
-    poll_future(godot_waker);
-}
-=======
 #[doc(alias = "async")]
 pub fn spawn(future: impl Future<Output = ()> + 'static) -> TaskHandle {
     // Spawning new tasks is only allowed on the main thread for now.
@@ -398,7 +261,38 @@
         crate::init::is_main_thread(),
         "godot_task() can only be used on the main thread"
     );
->>>>>>> bf3f1d54
+
+    // Must be called from the main thread since Godot objects are not thread-safe
+    if !crate::init::is_main_thread() {
+        panic!("Async tasks can only be spawned on the main thread. Expected thread: {:?}, current thread: {:?}", 
+               crate::init::main_thread_id(), std::thread::current().id());
+    }
+
+    let godot_waker = ASYNC_RUNTIME.with_runtime_mut(|rt| {
+        // Create a wrapper that will emit the signal when complete
+        let result_future = SignalEmittingFuture {
+            inner: future,
+            signal_emitter,
+            _phantom: PhantomData,
+            creation_thread: std::thread::current().id(),
+        };
+
+        // Spawn the signal-emitting future using non-Send mechanism
+        let task_handle = rt
+            .add_task_non_send(Box::pin(result_future))
+            .unwrap_or_else(|spawn_error| panic!("Failed to spawn task: {spawn_error}"));
+
+        // Create waker to trigger initial poll
+        Arc::new(GodotWaker::new(
+            task_handle.index as usize,
+            task_handle.id as u64,
+            std::thread::current().id(),
+        ))
+    });
+
+    // Trigger initial poll
+    poll_future(godot_waker);
+}
 
 // ----------------------------------------------------------------------------------------------------------------------------------------------
 // Testing-only functions (only available with trace feature)
